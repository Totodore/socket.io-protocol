{
  "name": "socket.io-parser",
  "version": "1.1.2",
  "description": "socket.io protocol parser",
  "repository": {
    "type": "git",
    "url": "https://github.com/LearnBoost/socket.io-protocol.git"
  },
  "browser": {
    "msgpack-js": "msgpack-allbrowsers"
  },
  "dependencies": {
    "debug": "0.7.4",
<<<<<<< HEAD
    "msgpack-js": "0.3.0",
    "json3": "3.2.6",
    "isarray": "0.0.1",
    "base64-js": "0.0.6",
    "msgpack-allbrowsers": "0.0.1"
=======
    "json3": "3.3.0"
>>>>>>> c86ea6d9
  },
  "devDependencies": {
    "mocha": "1.16.2",
    "expect.js": "0.2.0"
  },
  "component": {
    "scripts": [
      "index.js"
    ]
  }
}<|MERGE_RESOLUTION|>--- conflicted
+++ resolved
@@ -11,15 +11,11 @@
   },
   "dependencies": {
     "debug": "0.7.4",
-<<<<<<< HEAD
     "msgpack-js": "0.3.0",
     "json3": "3.2.6",
     "isarray": "0.0.1",
     "base64-js": "0.0.6",
     "msgpack-allbrowsers": "0.0.1"
-=======
-    "json3": "3.3.0"
->>>>>>> c86ea6d9
   },
   "devDependencies": {
     "mocha": "1.16.2",
