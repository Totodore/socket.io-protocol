const isNodejs = typeof window === "undefined";

if (isNodejs) {
  // make the tests runnable in both the browser and Node.js
  await import("./node-imports.js");
}

const { expect } = chai;

const URL = "http://localhost:3000";
const WS_URL = URL.replace("http", "ws");

const PING_INTERVAL = 300;
const PING_TIMEOUT = 200;

function sleep(delay) {
  return new Promise((resolve) => setTimeout(resolve, delay));
}

async function waitFor(socket, eventType) {
  if (eventType == "message" && isNodejs) {
    const { value: data } = await socket.iterator().next();
    return { data };
  }

  return new Promise((resolve) => {
    socket.addEventListener(
      eventType,
      (event) => {
        resolve(event);
      },
      { once: true }
    );
  });
}

async function waitForPackets(socket, count) {
  const packets = [];
  if (isNodejs) {
    for await (const packet of socket.iterator()) {
      packets.push(packet);
      if (packets.length === count) {
        return packets;
      }
    }
  }

  return new Promise((resolve) => {
    const handler = (event) => {
      if (event.data === "2") {
        // ignore PING packets
        return;
      }
      packets.push(event.data);
      if (packets.length === count) {
        socket.removeEventListener("message", handler);
        resolve(packets);
      }
    };
    socket.addEventListener("message", handler);
  });
}

async function initLongPollingSession() {
  const response = await fetch(`${URL}/socket.io/?EIO=4&transport=polling`);
  const content = await response.text();
  return JSON.parse(content.substring(1)).sid;
}

async function initSocketIOConnection() {
  const socket = new WebSocket(
    `${WS_URL}/socket.io/?EIO=4&transport=websocket`
  );
  socket.binaryType = "arraybuffer";

  await waitFor(socket, "message"); // Engine.IO handshake

  socket.send("40");

  await waitFor(socket, "message"); // Socket.IO handshake
  await waitFor(socket, "message"); // "auth" packet

  return socket;
}

describe("Engine.IO protocol", () => {
  describe("handshake", () => {
    describe("HTTP long-polling", () => {
      it("should successfully open a session", async () => {
        const response = await fetch(
          `${URL}/socket.io/?EIO=4&transport=polling`
        );

        expect(response.status).to.eql(200);

        const content = await response.text();

        expect(content).to.startsWith("0");

        const value = JSON.parse(content.substring(1));

        expect(value).to.have.all.keys(
          "sid",
          "upgrades",
          "pingInterval",
          "pingTimeout",
          "maxPayload"
        );
        expect(value.sid).to.be.a("string");
        expect(value.upgrades).to.eql(["websocket"]);
        expect(value.pingInterval).to.eql(PING_INTERVAL);
        expect(value.pingTimeout).to.eql(PING_TIMEOUT);
        expect(value.maxPayload).to.eql(1000000);
      });

      it("should fail with an invalid 'EIO' query parameter", async () => {
        const response = await fetch(`${URL}/socket.io/?transport=polling`);

        expect(response.status).to.eql(400);

        const response2 = await fetch(
          `${URL}/socket.io/?EIO=abc&transport=polling`
        );

        expect(response2.status).to.eql(400);
      });

      it("should fail with an invalid 'transport' query parameter", async () => {
        const response = await fetch(`${URL}/socket.io/?EIO=4`);

        expect(response.status).to.eql(400);

        const response2 = await fetch(`${URL}/socket.io/?EIO=4&transport=abc`);

        expect(response2.status).to.eql(400);
      });

      it("should fail with an invalid request method", async () => {
        const response = await fetch(
          `${URL}/socket.io/?EIO=4&transport=polling`,
          {
            method: "post",
          }
        );

        expect(response.status).to.eql(400);

        const response2 = await fetch(
          `${URL}/socket.io/?EIO=4&transport=polling`,
          {
            method: "put",
          }
        );

        expect(response2.status).to.eql(400);
      });
    });

    describe("WebSocket", () => {
      it("should successfully open a session", async () => {
        const socket = new WebSocket(
          `${WS_URL}/socket.io/?EIO=4&transport=websocket`
        );

        const { data } = await waitFor(socket, "message");

        expect(data).to.startsWith("0");

        const value = JSON.parse(data.substring(1));

        expect(value).to.have.all.keys(
          "sid",
          "upgrades",
          "pingInterval",
          "pingTimeout",
          "maxPayload"
        );
        expect(value.sid).to.be.a("string");
        expect(value.upgrades).to.eql([]);
        expect(value.pingInterval).to.eql(PING_INTERVAL);
        expect(value.pingTimeout).to.eql(PING_TIMEOUT);
        expect(value.maxPayload).to.eql(1000000);

        socket.close();
      });

      it("should fail with an invalid 'EIO' query parameter", async () => {
        const socket = new WebSocket(
          `${WS_URL}/socket.io/?transport=websocket`
        );

        if (isNodejs) {
          socket.on("error", () => {});
        }

        waitFor(socket, "close");

        const socket2 = new WebSocket(
          `${WS_URL}/socket.io/?EIO=abc&transport=websocket`
        );

        if (isNodejs) {
          socket2.on("error", () => {});
        }

        waitFor(socket2, "close");
      });

      it("should fail with an invalid 'transport' query parameter", async () => {
        const socket = new WebSocket(`${WS_URL}/socket.io/?EIO=4`);

        if (isNodejs) {
          socket.on("error", () => {});
        }

        waitFor(socket, "close");

        const socket2 = new WebSocket(
          `${WS_URL}/socket.io/?EIO=4&transport=abc`
        );

        if (isNodejs) {
          socket2.on("error", () => {});
        }

        waitFor(socket2, "close");
      });
    });
  });

  describe("heartbeat", function () {
    this.timeout(5000);

    describe("HTTP long-polling", () => {
      it("should send ping/pong packets", async () => {
        const sid = await initLongPollingSession();

        for (let i = 0; i < 3; i++) {
          const pollResponse = await fetch(
            `${URL}/socket.io/?EIO=4&transport=polling&sid=${sid}`
          );

          expect(pollResponse.status).to.eql(200);

          const pollContent = await pollResponse.text();

          expect(pollContent).to.eql("2");

          const pushResponse = await fetch(
            `${URL}/socket.io/?EIO=4&transport=polling&sid=${sid}`,
            {
              method: "post",
              body: "3",
            }
          );

          expect(pushResponse.status).to.eql(200);
        }
      });

      it("should close the session upon ping timeout", async () => {
        const sid = await initLongPollingSession();

        await sleep(PING_INTERVAL + PING_TIMEOUT);

        const pollResponse = await fetch(
          `${URL}/socket.io/?EIO=4&transport=polling&sid=${sid}`
        );

        expect(pollResponse.status).to.eql(400);
      });
    });

    describe("WebSocket", () => {
      it("should send ping/pong packets", async () => {
        const socket = new WebSocket(
          `${WS_URL}/socket.io/?EIO=4&transport=websocket`
        );

        await waitFor(socket, "message"); // handshake

        for (let i = 0; i < 3; i++) {
          const { data } = await waitFor(socket, "message");

          expect(data).to.eql("2");

          socket.send("3");
        }

        socket.close();
      });

      it("should close the session upon ping timeout", async () => {
        const socket = new WebSocket(
          `${WS_URL}/socket.io/?EIO=4&transport=websocket`
        );

        await waitFor(socket, "close"); // handshake
      });
    });
  });

  describe("close", () => {
    describe("HTTP long-polling", () => {
      it("should forcefully close the session", async () => {
        const sid = await initLongPollingSession();

        const [pollResponse] = await Promise.all([
          fetch(`${URL}/socket.io/?EIO=4&transport=polling&sid=${sid}`),
          fetch(`${URL}/socket.io/?EIO=4&transport=polling&sid=${sid}`, {
            method: "post",
            body: "1",
          }),
        ]);

        expect(pollResponse.status).to.eql(200);

        const pullContent = await pollResponse.text();

        expect(pullContent).to.eql("6");

        const pollResponse2 = await fetch(
          `${URL}/socket.io/?EIO=4&transport=polling&sid=${sid}`
        );

        expect(pollResponse2.status).to.eql(400);
      });
    });

    describe("WebSocket", () => {
      it("should forcefully close the session", async () => {
        const socket = new WebSocket(
          `${WS_URL}/socket.io/?EIO=4&transport=websocket`
        );

        await waitFor(socket, "message"); // handshake

        socket.send("1");

        await waitFor(socket, "close");
      });
    });
  });

  describe("upgrade", () => {
    it("should successfully upgrade from HTTP long-polling to WebSocket", async () => {
      const sid = await initLongPollingSession();

      const socket = new WebSocket(
        `${WS_URL}/socket.io/?EIO=4&transport=websocket&sid=${sid}`
      );

      await waitFor(socket, "open");

      // send probe
      socket.send("2probe");

      const probeResponse = await waitFor(socket, "message");

      expect(probeResponse.data).to.eql("3probe");

      // complete upgrade
      socket.send("5");
    });

    it("should ignore HTTP requests with same sid after upgrade", async () => {
      const sid = await initLongPollingSession();

      const socket = new WebSocket(
        `${WS_URL}/socket.io/?EIO=4&transport=websocket&sid=${sid}`
      );

      await waitFor(socket, "open");
      socket.send("2probe");
      socket.send("5");

      const pollResponse = await fetch(
        `${URL}/socket.io/?EIO=4&transport=polling&sid=${sid}`
      );

      expect(pollResponse.status).to.eql(400);
    });

    it("should ignore WebSocket connection with same sid after upgrade", async () => {
      const sid = await initLongPollingSession();

      const socket = new WebSocket(
        `${WS_URL}/socket.io/?EIO=4&transport=websocket&sid=${sid}`
      );

      await waitFor(socket, "open");
      socket.send("2probe");
      socket.send("5");

      const socket2 = new WebSocket(
        `${WS_URL}/socket.io/?EIO=4&transport=websocket&sid=${sid}`
      );

      await waitFor(socket2, "close");
    });
  });
});

describe("Socket.IO protocol", () => {
  describe("connect", () => {
    it("should allow connection to the main namespace", async () => {
      const socket = new WebSocket(
        `${WS_URL}/socket.io/?EIO=4&transport=websocket`
      );

      await waitFor(socket, "message"); // Engine.IO handshake

      socket.send("40");

      const { data } = await waitFor(socket, "message");

      expect(data).to.startsWith("40");

      const handshake = JSON.parse(data.substring(2));

      expect(handshake).to.have.all.keys("sid");
      expect(handshake.sid).to.be.a("string");

      const authPacket = await waitFor(socket, "message");

      expect(authPacket.data).to.eql('42["auth",{}]');
    });

    it("should allow connection to the main namespace with a payload", async () => {
      const socket = new WebSocket(
        `${WS_URL}/socket.io/?EIO=4&transport=websocket`
      );

      await waitFor(socket, "message"); // Engine.IO handshake

      socket.send('40{"token":"123"}');

      const { data } = await waitFor(socket, "message");

      expect(data).to.startsWith("40");

      const handshake = JSON.parse(data.substring(2));

      expect(handshake).to.have.all.keys("sid");
      expect(handshake.sid).to.be.a("string");

      const authPacket = await waitFor(socket, "message");

      expect(authPacket.data).to.eql('42["auth",{"token":"123"}]');
    });

    it("should allow connection to a custom namespace", async () => {
      const socket = new WebSocket(
        `${WS_URL}/socket.io/?EIO=4&transport=websocket`
      );

      await waitFor(socket, "message"); // Engine.IO handshake

      socket.send("40/custom,");

      const { data } = await waitFor(socket, "message");

      expect(data).to.startsWith("40/custom,");

      const handshake = JSON.parse(data.substring(10));

      expect(handshake).to.have.all.keys("sid");
      expect(handshake.sid).to.be.a("string");

      const authPacket = await waitFor(socket, "message");

      expect(authPacket.data).to.eql('42/custom,["auth",{}]');
    });

    it("should allow connection to a custom namespace with a payload", async () => {
      const socket = new WebSocket(
        `${WS_URL}/socket.io/?EIO=4&transport=websocket`
      );

      await waitFor(socket, "message"); // Engine.IO handshake

      socket.send('40/custom,{"token":"abc"}');

      const { data } = await waitFor(socket, "message");

      expect(data).to.startsWith("40/custom,");

      const handshake = JSON.parse(data.substring(10));

      expect(handshake).to.have.all.keys("sid");
      expect(handshake.sid).to.be.a("string");

      const authPacket = await waitFor(socket, "message");

      expect(authPacket.data).to.eql('42/custom,["auth",{"token":"abc"}]');
    });

    it("should disallow connection to an unknown namespace", async () => {
      const socket = new WebSocket(
        `${WS_URL}/socket.io/?EIO=4&transport=websocket`
      );

      await waitFor(socket, "message"); // Engine.IO handshake

      socket.send("40/random");

      const { data } = await waitFor(socket, "message");

      expect(data).to.eql('44/random,{"message":"Invalid namespace"}');
    });

    it("should disallow connection with an invalid handshake", async () => {
      const socket = new WebSocket(
        `${WS_URL}/socket.io/?EIO=4&transport=websocket`
      );

      await waitFor(socket, "message"); // Engine.IO handshake

      socket.send("4abc");

      await waitFor(socket, "close");
    });
  });

  describe("disconnect", () => {
    it("should disconnect from the main namespace", async () => {
      const socket = await initSocketIOConnection();

      socket.send("41");

      const { data } = await waitFor(socket, "message");

      expect(data).to.eql("2");
    });

    it("should connect then disconnect from a custom namespace", async () => {
      const socket = await initSocketIOConnection();

      await waitFor(socket, "message"); // ping

      socket.send("40/custom");

      await waitFor(socket, "message"); // Socket.IO handshake
      await waitFor(socket, "message"); // auth packet

      socket.send("41/custom");
<<<<<<< HEAD
      socket.send('42["message","message to main namespace",1,2]');

      const { data } = await waitFor(socket, "message");

      expect(data).to.eql('42["message-back","message to main namespace",1,2]');
=======
      socket.send('42["message","message to main namespace",1,"test"]');

      const { data } = await waitFor(socket, "message");

      expect(data).to.eql(
        '42["message-back","message to main namespace",1,"test"]'
      );
>>>>>>> ec65c3ad
    });
  });

  describe("acknowledgements", () => {
    it("should emit with an ack expectation", async () => {
      const socket = await initSocketIOConnection();

      socket.send('42["emit-with-ack",1,"2",{"3":[true]}]');

      const { data } = await waitFor(socket, "message");
      expect(data).to.eql('421["emit-with-ack",1,"2",{"3":[true]}]');
      socket.send('431[1,"2",{"3":[true]}]');

      const { data: data2 } = await waitFor(socket, "message");
      expect(data2).to.eql('42["emit-with-ack",1,"2",{"3":[true]}]');
    });

    it("should emit with a binary ack expectation", async () => {
      const socket = await initSocketIOConnection();
      const DATA =
        '{"_placeholder":true,"num":0},{"_placeholder":true,"num":1},"test"';

      socket.send(`452-["emit-with-ack",1,${DATA}]`);
      socket.send(Uint8Array.from([1, 2, 3]));
      socket.send(Uint8Array.from([4, 5, 6]));

      let packets = await waitForPackets(socket, 3);
      expect(packets[0]).to.eql(`452-1["emit-with-ack",1,${DATA}]`);
      expect(packets[1]).to.eql(Uint8Array.from([1, 2, 3]).buffer);
      expect(packets[2]).to.eql(Uint8Array.from([4, 5, 6]).buffer);

      socket.send(`462-1[1,${DATA}]`);
      socket.send(Uint8Array.from([1, 2, 3]));
      socket.send(Uint8Array.from([4, 5, 6]));

      packets = await waitForPackets(socket, 3);
      expect(packets[0]).to.eql(`452-["emit-with-ack",1,${DATA}]`);
      expect(packets[1]).to.eql(Uint8Array.from([1, 2, 3]).buffer);
      expect(packets[2]).to.eql(Uint8Array.from([4, 5, 6]).buffer);
    });
  });

  describe("message", () => {
    it("should send a plain-text packet", async () => {
      const socket = await initSocketIOConnection();

      socket.send('42["message",1,"2",{"3":[true]}]');

      const { data } = await waitFor(socket, "message");

      expect(data).to.eql('42["message-back",1,"2",{"3":[true]}]');
    });

    it("should send a packet with binary attachments", async () => {
      const socket = await initSocketIOConnection();

      socket.send(
<<<<<<< HEAD
        '452-["message",1,{"_placeholder":true,"num":0},{"_placeholder":true,"num":1}]'
=======
        '452-["message",{"_placeholder":true,"num":0},{"_placeholder":true,"num":1},"test"]'
>>>>>>> ec65c3ad
      );
      socket.send(Uint8Array.from([1, 2, 3]));
      socket.send(Uint8Array.from([4, 5, 6]));

      const packets = await waitForPackets(socket, 3);

      expect(packets[0]).to.eql(
<<<<<<< HEAD
        '452-["message-back",1,{"_placeholder":true,"num":0},{"_placeholder":true,"num":1}]'
=======
        '452-["message-back",{"_placeholder":true,"num":0},{"_placeholder":true,"num":1},"test"]'
>>>>>>> ec65c3ad
      );
      expect(packets[1]).to.eql(Uint8Array.from([1, 2, 3]).buffer);
      expect(packets[2]).to.eql(Uint8Array.from([4, 5, 6]).buffer);

      socket.close();
    });

    it("should send a plain-text packet with an ack", async () => {
      const socket = await initSocketIOConnection();

      socket.send('42456["message-with-ack",1,"2",{"3":[false]}]');

      const { data } = await waitFor(socket, "message");

      expect(data).to.eql('43456[1,"2",{"3":[false]}]');
    });

    it("should send a packet with binary attachments and an ack", async () => {
      const socket = await initSocketIOConnection();

      socket.send(
<<<<<<< HEAD
        '452-789["message-with-ack",1,{"_placeholder":true,"num":0},{"_placeholder":true,"num":1}]'
=======
        '452-789["message-with-ack",{"_placeholder":true,"num":0},{"_placeholder":true,"num":1},"test"]'
>>>>>>> ec65c3ad
      );
      socket.send(Uint8Array.from([1, 2, 3]));
      socket.send(Uint8Array.from([4, 5, 6]));

      const packets = await waitForPackets(socket, 3);

      expect(packets[0]).to.eql(
<<<<<<< HEAD
        '462-789[1,{"_placeholder":true,"num":0},{"_placeholder":true,"num":1}]'
=======
        '462-789[{"_placeholder":true,"num":0},{"_placeholder":true,"num":1},"test"]'
>>>>>>> ec65c3ad
      );
      expect(packets[1]).to.eql(Uint8Array.from([1, 2, 3]).buffer);
      expect(packets[2]).to.eql(Uint8Array.from([4, 5, 6]).buffer);

      socket.close();
    });

    it("should close the connection upon invalid format (unknown packet type)", async () => {
      const socket = await initSocketIOConnection();

      socket.send("4abc");

      await waitFor(socket, "close");
    });

    it("should close the connection upon invalid format (invalid payload format)", async () => {
      const socket = await initSocketIOConnection();

      socket.send("42{}");

      await waitFor(socket, "close");
    });

    it("should close the connection upon invalid format (invalid ack id)", async () => {
      const socket = await initSocketIOConnection();

      socket.send('42abc["message-with-ack",1,"2",{"3":[false]}]');

      await waitFor(socket, "close");
    });
  });
});<|MERGE_RESOLUTION|>--- conflicted
+++ resolved
@@ -544,21 +544,11 @@
       await waitFor(socket, "message"); // auth packet
 
       socket.send("41/custom");
-<<<<<<< HEAD
       socket.send('42["message","message to main namespace",1,2]');
 
       const { data } = await waitFor(socket, "message");
 
       expect(data).to.eql('42["message-back","message to main namespace",1,2]');
-=======
-      socket.send('42["message","message to main namespace",1,"test"]');
-
-      const { data } = await waitFor(socket, "message");
-
-      expect(data).to.eql(
-        '42["message-back","message to main namespace",1,"test"]'
-      );
->>>>>>> ec65c3ad
     });
   });
 
@@ -616,11 +606,7 @@
       const socket = await initSocketIOConnection();
 
       socket.send(
-<<<<<<< HEAD
         '452-["message",1,{"_placeholder":true,"num":0},{"_placeholder":true,"num":1}]'
-=======
-        '452-["message",{"_placeholder":true,"num":0},{"_placeholder":true,"num":1},"test"]'
->>>>>>> ec65c3ad
       );
       socket.send(Uint8Array.from([1, 2, 3]));
       socket.send(Uint8Array.from([4, 5, 6]));
@@ -628,11 +614,7 @@
       const packets = await waitForPackets(socket, 3);
 
       expect(packets[0]).to.eql(
-<<<<<<< HEAD
         '452-["message-back",1,{"_placeholder":true,"num":0},{"_placeholder":true,"num":1}]'
-=======
-        '452-["message-back",{"_placeholder":true,"num":0},{"_placeholder":true,"num":1},"test"]'
->>>>>>> ec65c3ad
       );
       expect(packets[1]).to.eql(Uint8Array.from([1, 2, 3]).buffer);
       expect(packets[2]).to.eql(Uint8Array.from([4, 5, 6]).buffer);
@@ -654,11 +636,7 @@
       const socket = await initSocketIOConnection();
 
       socket.send(
-<<<<<<< HEAD
         '452-789["message-with-ack",1,{"_placeholder":true,"num":0},{"_placeholder":true,"num":1}]'
-=======
-        '452-789["message-with-ack",{"_placeholder":true,"num":0},{"_placeholder":true,"num":1},"test"]'
->>>>>>> ec65c3ad
       );
       socket.send(Uint8Array.from([1, 2, 3]));
       socket.send(Uint8Array.from([4, 5, 6]));
@@ -666,11 +644,7 @@
       const packets = await waitForPackets(socket, 3);
 
       expect(packets[0]).to.eql(
-<<<<<<< HEAD
         '462-789[1,{"_placeholder":true,"num":0},{"_placeholder":true,"num":1}]'
-=======
-        '462-789[{"_placeholder":true,"num":0},{"_placeholder":true,"num":1},"test"]'
->>>>>>> ec65c3ad
       );
       expect(packets[1]).to.eql(Uint8Array.from([1, 2, 3]).buffer);
       expect(packets[2]).to.eql(Uint8Array.from([4, 5, 6]).buffer);
